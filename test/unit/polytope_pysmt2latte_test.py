--- conflicted
+++ resolved
@@ -1,9 +1,5 @@
 from pysmt.shortcuts import REAL, Real, LE, GE, LT, Plus, Pow, Times, Symbol
-<<<<<<< HEAD
-from wmipa.polytope import Polytope, Bound
-=======
 from wmipa.integration.polytope import Polytope, Bound
->>>>>>> ca82c17c
 from wmipa.wmiexception import WMIParsingException
 import pytest
 
@@ -32,22 +28,14 @@
     polytope = Polytope(bounds, {})
     assert len(polytope.bounds) == 1
     assert str(polytope.bounds[0]) == str(bound)
-<<<<<<< HEAD
-    assert polytope.variables == set(["X"])
-=======
     assert polytope.variables == {"X"}
->>>>>>> ca82c17c
 
 
 def test_polytope_multiple_bounds():
     bounds = [LE(x, r1), GE(y, Times(r1, x)), LT(Plus(r1, r2), Times(y, r3))]
     polytope = Polytope(bounds, {})
     assert len(polytope.bounds) == 3
-<<<<<<< HEAD
-    assert polytope.variables == set(["X", "Y"])
-=======
     assert polytope.variables == {"X", "Y"}
->>>>>>> ca82c17c
 
 
 def test_polytope_grade_more_than_one():
@@ -61,11 +49,7 @@
     aliases = {y: Times(x, r3)}
     polytope = Polytope(bounds, aliases)
     assert len(polytope.bounds) == 2
-<<<<<<< HEAD
-    assert polytope.variables == set(["X"])
-=======
     assert polytope.variables == {"X"}
->>>>>>> ca82c17c
 
 
 def test_polytope_aliases_remove_variables():
