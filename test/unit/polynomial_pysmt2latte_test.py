--- conflicted
+++ resolved
@@ -1,9 +1,5 @@
 from pysmt.shortcuts import Symbol, REAL, Plus, Real, Times, Pow, Minus
-<<<<<<< HEAD
-from wmipa.polytope import Polynomial
-=======
 from wmipa.integration.polytope import Polynomial
->>>>>>> ca82c17c
 from wmipa.wmiexception import WMIParsingException
 import pytest
 
