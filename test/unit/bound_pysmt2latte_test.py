--- conflicted
+++ resolved
@@ -1,9 +1,5 @@
 from pysmt.shortcuts import Real, LE, Pow, REAL, Symbol, Times, Plus, GE
-<<<<<<< HEAD
-from wmipa.polytope import Bound
-=======
 from wmipa.integration.polytope import Bound
->>>>>>> ca82c17c
 from fractions import Fraction
 from wmipa.wmiexception import WMIParsingException
 import pytest
