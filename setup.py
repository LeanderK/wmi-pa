--- conflicted
+++ resolved
@@ -1,27 +1,14 @@
 import os
-<<<<<<< HEAD
-
-from setuptools import setup, find_packages
-from os import path
-
-=======
 from os import path
 
 from setuptools import find_packages, setup
 
->>>>>>> ca82c17c
 NAME = "wmipa"
 DESCRIPTION = "Weighted Model Integration PA (Predicate Abstraction) solver."
 URL = "http://github.com/unitn-sml/wmi-pa"
 EMAIL = "paolo.morettin@unitn.it"
 AUTHOR = "Paolo Morettin"
 REQUIRES_PYTHON = ">=3.5.0"
-<<<<<<< HEAD
-VERSION = "0.1.5"
-
-# What packages are required for this module to be executed?
-REQUIRED = ["pysmt @ git+https://github.com/pysmt/pysmt", "numpy", "sympy", "networkx"]
-=======
 VERSION = "0.1.6"
 
 # What packages are required for this module to be executed?
@@ -29,7 +16,6 @@
             "numpy",
             "sympy",
             "networkx"]
->>>>>>> ca82c17c
 
 # What packages are optional?
 EXTRAS = {
