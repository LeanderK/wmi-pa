--- conflicted
+++ resolved
@@ -1,16 +1,10 @@
-"""
-This module implements the exceptions used throughout the code.
+"""This module implements the exceptions used throughout the code.
+
 """
 
 version = "0.99"
 author = "Paolo Morettin"
 
-<<<<<<< HEAD
-=======
-version = "0.99"
-author = "Paolo Morettin"
-
->>>>>>> ca82c17c
 
 class WMIException(Exception):
     """This class represents the general exception used in the WMI module.
@@ -127,11 +121,7 @@
     def __init__(self, code, value=None):
         """Default constructor.
 
-<<<<<<< HEAD
-        It first calls the init method of the parent and then assignes the expression to the attributes.
-=======
         It first calls the init method of the parent and then assigns the expression to the attributes.
->>>>>>> ca82c17c
 
         Args:
             code (int): The code of the exception.
@@ -155,11 +145,7 @@
         value: Additional info about the value that raised the exception (default: None).
     """
 
-<<<<<<< HEAD
-    """The domain of integration of the numerical variables should be all the variables in the formula. 
-=======
     """The domain of integration of the numerical variables should be all the variables in the formula.
->>>>>>> ca82c17c
         The domain of integration of the Boolean variables should be a superset of all the boolean
         variables in the formula.
     """
