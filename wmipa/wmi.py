"""This module implements the Weighted Model Integration calculation.

The calculation leverages:
    - a Satisfiability Modulo Theories solver supporting All-SMT (e.g. MathSAT)
    - a software computing exact volume of polynomials (e.g. LattE Integrale)

"""

__version__ = "1.0"
__author__ = "Gabriele Masina, Paolo Morettin, Giuseppe Spallitta"

import mathsat
import numpy as np
from pysmt.shortcuts import And, Bool, Iff, Not, Real, Solver, substitute, get_atoms
from pysmt.typing import BOOL, REAL

from wmipa.integration import LatteIntegrator
from wmipa.integration.integrator import Integrator
from wmipa.log import logger
from wmipa.utils import TermNormalizer, BooleanSimplifier
from wmipa.weights import Weights
from wmipa.weightconverter import WeightConverterSkeleton
from wmipa.wmiexception import WMIParsingException, WMIRuntimeException
from wmipa.wmivariables import WMIVariables


class WMISolver:
    """The class that has the purpose to calculate the Weighted Module Integration of
        a given support, weight function and query.

    Attributes:
        variables (WMIVariables): The list of variables created and used by WMISolver.
        weights (Weights): The representation of the weight function.
        chi (FNode): The pysmt formula that contains the support of the formula
        integrator (Integrator or list(Integrator)): The integrator or the list of integrators to use.
        simplifier (BooleanSimplifier): The class that simplifies the formula.
        normalizer (TermNormalizer): The class that normalizes LRA atoms.

    """

    def __init__(self, chi, w=Real(1), integrator=None):
        """Default constructor.

        Args:
            chi (FNode): The support of the problem.
            w (FNode, optional): The weight function of the problem (default: 1).
            integrator (Integrator or list(Integrator)): integrator or list of integrators to use. If a list of
                integrators is provided, then computeWMI will return a list of results, one for each integrator.
                (default: LatteIntegrator())

        """
        self.variables = WMIVariables()
<<<<<<< HEAD
        self.weights = Weights(w, self.variables)
=======
        self.normalizer = TermNormalizer()
        self.weights = Weights(weight)
        converterSK = WeightConverterSkeleton(self.variables)
        self.weights_as_formula_sk = converterSK.convert(weight)
>>>>>>> 68caa2b7
        self.chi = chi

        self.normalizer = TermNormalizer()
        self.integrator = integrator if integrator is not None else LatteIntegrator()
        self.simplifier = BooleanSimplifier()

<<<<<<< HEAD

    def computeWMI(self, phi, domain, cache=-1):
=======
    def computeWMI(self, phi, **options):
>>>>>>> 68caa2b7
        """Calculates the WMI on a single query.

        Args:
            phi (FNode): The query on which to calculate the WMI.
            domain (set(FNode)): set of pysmt REAL vars encoding the integration domain
            cache (int, optional): The cache level to use when calculating WMI (default: -1 = no cache).

        Returns:
            real or np.ndarray(real): The result of the computation. If a list of integrators is provided, then the
                result is a np.ndarray(real) containing the results computed by the different integrators.
            int or np.ndarray(real): The number of integrations that have been computed. If a list of integrators is
                provided, then the result is a np.ndarray(int) containing the number of integrations computed by the
                different integrators.

        """
<<<<<<< HEAD
        # domain of integration
        self.domain = domain

        # conjoin query, support and the skeleton of the weight function
        formula = And(phi, self.chi, self.weights.weights_as_formula_sk)

        logger.debug(f"Computing WMI (integration domain: {domain})")

        # sorting the different atoms
        cnf_labels, bool_atoms, lra_atoms = {}, {}, {}
        for atom in formula.get_atoms():
            if atom.is_symbol():
                assert(atom.symbol_type() == BOOL)
                if self.variables.is_cnf_label(atom):
                    cnf_labels.add(atom)
                else:
                    bool_atoms.add(atom)
            elif atom.is_theory_relation():
                lra_atoms.add(atom)
=======
        domA = options.get("domA")
        domX = options.get("domX")
        cache = options.get("cache", -1)

        formula = And(phi, self.chi)

        logger.debug("Computing WMI")
        x = {x for x in get_real_variables(formula)}
        A = {x for x in get_boolean_variables(formula)}

        # Currently, domX has to be the set of real variables in the
        # formula, whereas domA can be a superset of the boolean
        # variables A. The resulting volume is multiplied by 2^|domA - A|.
        factor = 1
        logger.debug("A: {}, domA: {}".format(A, domA))
        if domA is not None:
            if len(A - domA) > 0:
                logger.error("Domain of integration mismatch: A - domA = {}".format(A - domA))
                raise WMIRuntimeException(WMIRuntimeException.DOMAIN_OF_INTEGRATION_MISMATCH, A - domA)
>>>>>>> 68caa2b7
            else:
                raise NotImplementedError()

        # number of booleans not assigned in each problem
        n_bool_not_assigned = []
        problems = []

<<<<<<< HEAD
        if len(bool_atoms) == 0:
            # Enumerate partial TA over theory atoms
            for assignments in self._get_allsat(formula, use_ta=True, atoms=lra_atoms):
                problem = self._create_problem(assignments)
                problems.append(problem)
                n_bool_not_assigned.append(0)
=======
        volume, n_integrations, n_cached = self._compute_WMI_SAE4WMI(formula, cache)
>>>>>>> 68caa2b7

        else:
            for boolean_assignments in self._get_allsat(formula, use_ta=True, atoms=bool_atoms):
                atom_assignments = dict(boolean_assignments)

                # simplify the formula
                fully_simplified, res_formula = self._simplify_formula(
                    formula, boolean_assignments, atom_assignments
                )

<<<<<<< HEAD
                if not fully_simplified:
                    # boolean variables first (discard cnf labels)
                    residual_atoms = list({a for a in res_formula.get_free_variables() if a.symbol_type() == BOOL and a in bool_atoms}) + \
                                     list({a for a in res_formula.get_atoms() if a.is_theory_relation()})

                    # may be both on LRA and boolean atoms
                    residual_models = self._get_allsat(
                        res_formula, use_ta=True, atoms=residual_atoms
                    )
                    for residual_assignments in residual_models:
                        curr_atom_assignments = dict(atom_assignments)
                        curr_atom_assignments.update(residual_assignments)
=======
    @staticmethod
    def _callback(model, converter, result):
        """Callback method useful when performing AllSAT on a formula.
>>>>>>> 68caa2b7

                        b_not_assigned = bool_atoms - curr_atom_assignments.keys()

                        problem = self._create_problem(curr_atom_assignments)
                        problems.append(problem)
                        n_bool_not_assigned.append(len(b_not_assigned))
                else:
                    b_not_assigned = bool_atoms - boolean_assignments.keys()

                    problem = self._create_problem(atom_assignments)
                    problems.append(problem)
                    n_bool_not_assigned.append(len(b_not_assigned))

        # multiply each volume by 2^(|A| - |mu^A|)
        factors = [2 ** i for i in n_bool_not_assigned]
        volume, n_cached = self._integrate_batch(problems, cache, factors)
        n_integrations = len(problems) - cached
        
        logger.debug(f"Volume: {volume}, n_integrations: {n_integrations}, n_cached: {n_cached}")

        return volume, n_integrations

    def _integrate_batch(self, problems, cache, factors=None):
        """Computes the integral of a batch of problems.

        Args:
            problems (list): The list of problems to integrate.
            cache (int): The cache level to use.
            factors (list, optional): A list of factor each problem should be multiplied by. Defaults to [1] * len(problems).

        """
        if factors is None:
            factors = [1] * len(problems)
        else:
            assert isinstance(factors, list)
            assert len(problems) == len(factors)
        if isinstance(self.integrator, Integrator):
            results, cached = self.integrator.integrate_batch(problems, cache)
        else:
            results, cached = zip(*(i.integrate_batch(problems, cache) for i in self.integrator))
        cached = np.array(cached)
        results = np.array(results)
        volume = np.sum(results * factors, axis=-1)
        return volume, cached

<<<<<<< HEAD


=======
>>>>>>> 68caa2b7
    def _create_problem(self, atom_assignments):
        """Create a tuple containing the problem to integrate.

        It first finds all the aliases in the atom_assignments, then it takes the
            actual weight (based on the assignment).
        Finally, it creates the problem tuple with all the info in it.

        Args:
            atom_assignments (dict): Maps atoms to the corresponding truth value (True, False)

        Returns:
            tuple: The problem on which to calculate the integral formed by
                (atom assignment, actual weight, list of aliases, weight condition assignments)

        """
        aliases = {}
        for atom, value in atom_assignments.items():
            if value is True and atom.is_equals():
                alias, expr = self._parse_alias(atom)
                if self.variables.is_weight_alias(alias):
                    continue

                # check that there are no multiple assignments of the same alias
                if alias not in aliases:
                    aliases[alias] = expr
                else:
                    raise WMIParsingException(WMIParsingException.MULTIPLE_ASSIGNMENT_SAME_ALIAS)

<<<<<<< HEAD
        current_weight, cond_assignments = self.weights.weight_from_assignment(atom_assignments)
=======
        current_weight = self.weights.weight_from_assignment(atom_assignments)
        cond_assignments = None  # TODO: delete this argument from the problem, this was used for the old implementation
>>>>>>> 68caa2b7
        return atom_assignments, current_weight, aliases, cond_assignments

    def _parse_alias(self, equality):
        """Takes an equality and parses it.

        Args:
            equality (FNode): The equality to parse.

        Returns:
            alias (FNode): The name of the alias.
            expr (FNode): The value of the alias.

        Raises:
            WMIParsingException: If the equality is not of the type
                (Symbol = real_formula) or vice-versa.

        """
        assert equality.is_equals(), "Not an equality"
        left, right = equality.args()
        if left.is_symbol() and (left.get_type() == REAL):
            alias, expr = left, right
        elif right.is_symbol() and (right.get_type() == REAL):
            alias, expr = right, left
        else:
            raise WMIParsingException(
                WMIParsingException.MALFORMED_ALIAS_EXPRESSION, equality
            )
        return alias, expr

<<<<<<< HEAD


    def _get_allsat(self, formula, use_ta=False, atoms=None):
=======
    def _get_allsat(self, formula, use_ta=False, atoms=None, options=None):
>>>>>>> 68caa2b7
        """
        Gets the list of assignments that satisfy the formula.

        Args:
            formula (FNode): The formula to satisfy
            use_ta (bool, optional): Uses partial assignments.
                Defaults to False.
            atoms (list, optional): List of atoms on which to find the assignments.
                Defaults to the boolean atoms of the formula.

        Yields:
            list: assignments on the atoms
        """

        def _callback(model, converter, result):
            result.append([converter.back(v) for v in model])
            return 1

        msat_options = {
                "dpll.allsat_minimize_model": "true",
                "dpll.allsat_allow_duplicates": "false",
                "preprocessor.toplevel_propagation": "false",
                "preprocessor.simplification": "0",
            } if use_ta else {}

        if atoms is None:
            atoms = {a for a in formula.get_free_variables()
                     if a.symbol_type() == BOOL}

        # The current version of MathSAT returns a truth assignment on some
        # normalized version of the atoms instead of the original ones.
        # However, in order to simply get the value of the weight function
        # given a truth assignment, we need to know the truth assignment on
        # the original atoms.

        for atom in atoms:
            if not atom.is_symbol(BOOL):
                _ = self.normalizer.normalize(atom, remember_alias=True)

        solver = Solver(name="msat", solver_options=msat_options)
        converter = solver.converter
        solver.add_assertion(formula)

        models = []
        mathsat.msat_all_sat(
            solver.msat_env(),
            [converter.convert(v) for v in atoms],
            lambda model: _callback(model, converter, models),
        )

        for model in models:
            # convert list of literals to dict {atoms -> bool}
            assignments = {}
            for lit in model:

                atom = lit.arg(0) if lit.is_not() else lit
                value = not lit.is_not()

                if atom.is_symbol(BOOL):
                    assignments[atom] = value
                else:
                    normalized_atom, negated = self.normalizer.normalize(atom)
                    if negated:
                        value = not value
                    known_aliases = self.normalizer.known_aliases(normalized_atom)
                    for original_atom, negated in known_aliases:
                        assignments[original_atom] = (not value if negated else value)

            yield assignments

    def _simplify_formula(self, formula, subs, atom_assignments):
        """Substitute the subs in the formula and iteratively simplify it.
        atom_assignments is updated with unit-propagated atoms.

        Args:
            formula (FNode): The formula to simplify.
            subs (dict): Dictionary with the substitutions to perform.
            atom_assignments (dict): Dictionary with atoms and assigned value.

        Returns:
            bool: True if the formula is completely simplified.
            FNode: The simplified formula.
        """
        subs = {k: Bool(v) for k, v in subs.items()}
        f_next = formula
        # iteratively simplify F[A<-mu^A], getting (possibly part.) mu^LRA
        while True:
            f_before = f_next
            f_next = self.simplifier.simplify(substitute(f_before, subs))
            lra_assignments, fully_simplified = WMISolver._plra_rec(f_next, True)
            subs = {k: Bool(v) for k, v in lra_assignments.items()}
            atom_assignments.update(lra_assignments)
            if fully_simplified or lra_assignments == {}:
                break

        if not fully_simplified:
            # formula not completely simplified, add conjunction of assigned LRA atoms
            expressions = []
            for k, v in atom_assignments.items():
                if k.is_theory_relation():
                    if v:
                        expressions.append(k)
                    else:
                        expressions.append(Not(k))
            f_next = And([f_next] + expressions)
<<<<<<< HEAD
        return fully_simplified, f_next

=======
        return over, f_next

    def _compute_WMI_SAE4WMI(self, formula, cache):
        """Computes WMI using the Predicate Abstraction (PA) algorithm using Structure
            Awareness and Skeleton.

        Args:
            formula (FNode): The formula on which to compute WMI.
            cache (int): The cache level to use.

        Returns:
            real or np.ndarray(real): The final volume of the integral computed by summing up all the integrals' results.
                If a list of integrators is provided, then a numpy array of results is returned, one for each integrator.
            int or np.ndarray(int): The number of problems that have been computed. If a list of integrators is provided,
                then a numpy array of results is returned, one for each integrator.
            int or np.ndarray(int): The number of problems that have been retrieved from the cache. If a list of integrators
                is provided, then a numpy array of results is returned, one for each integrator.

        """

        problems = []

        atoms = get_atoms(formula) | self.weights.get_atoms()

        boolean_variables = {a for a in atoms if a.is_symbol(BOOL)}
        lra_atoms = {a for a in atoms if a.is_theory_relation()}
        # Add the skeleton encoding to the support
        formula = And(formula, self.weights_as_formula_sk)

        # number of booleans not assigned in each problem
        n_bool_not_assigned = []

        if len(boolean_variables) == 0:
            # Enumerate partial TA over theory atoms
            for assignments in self._get_allsat(formula, use_ta=True, atoms=lra_atoms):
                problem = self._create_problem(assignments)
                problems.append(problem)
                n_bool_not_assigned.append(0)

        else:
            boolean_models = self._get_allsat(
                formula, use_ta=True, atoms=boolean_variables,
            )

            for boolean_assignments in boolean_models:
                atom_assignments = dict(boolean_assignments)

                # simplify the formula
                over, res_formula = self._simplify_formula(
                    formula, boolean_assignments, atom_assignments
                )

                if not over:
                    # boolean variables first (discard cnf labels)
                    residual_atoms = list(get_boolean_variables(res_formula).intersection(boolean_variables)) + \
                                     list(get_lra_atoms(res_formula))

                    # may be both on LRA and boolean atoms
                    residual_models = self._get_allsat(
                        res_formula, use_ta=True, atoms=residual_atoms
                    )
                    for residual_assignments in residual_models:
                        curr_atom_assignments = dict(atom_assignments)
                        curr_atom_assignments.update(residual_assignments)

                        b_not_assigned = boolean_variables - curr_atom_assignments.keys()

                        problem = self._create_problem(curr_atom_assignments)
                        problems.append(problem)
                        n_bool_not_assigned.append(len(b_not_assigned))
                else:
                    b_not_assigned = boolean_variables - boolean_assignments.keys()

                    problem = self._create_problem(atom_assignments)
                    problems.append(problem)
                    n_bool_not_assigned.append(len(b_not_assigned))

        # multiply each volume by 2^(|A| - |mu^A|)
        factors = [2 ** i for i in n_bool_not_assigned]
        volume, cached = self._integrate_batch(problems, cache, factors)
        return volume, len(problems) - cached, cached

    def label_formula(self, formula, atoms_to_label):
        """Labels every atom in the input with a new fresh WMI variable.

        Args:
            formula (FNode): The formula containing the atoms.
            atoms_to_label (list): The list of atoms to assign a new label.

        Returns:
            labelled_formula (FNode): The formula with the labels in it and their
                respective atoms.
            pa_vars (set): The list of all the atoms_to_label (as labels).
            labels (dict): The list of the labels and correspondent atom assigned to it.

        """
        expressions = []
        labels = {}
        pa_vars = set()
        j = 0
        for a in atoms_to_label:
            if a.is_theory_relation():
                label_a = self.variables.new_wmi_label(j)
                j += 1
                expressions.append(Iff(label_a, a))
                labels[label_a] = a
                pa_vars.add(label_a)
            else:
                pa_vars.add(a)

        labelled_formula = And([formula] + expressions)

        return labelled_formula, pa_vars, labels

    @staticmethod
    def _get_assignments(literals):
        """Retrieve the assignments (formula: truth value) from a list of literals
            (positive or negative).

        Args:
            literals (list): The list of the literals.

        Returns:
            assignments (dict): The list of atoms and corresponding truth value.

        """
        assignments = {}
        for literal in literals:
            if literal.is_not():
                value = False
                atom = literal.arg(0)
            else:
                value = True
                atom = literal
            assert atom.is_theory_relation or (atom.is_symbol() and atom.get_type() == BOOL)
            assignments[atom] = value

        return assignments

    @staticmethod
    def _parse_lra_formula(formula):
        """Wrapper for _plra_rec.

        Args:
            formula (FNode): The formula to parse.

        Returns:
            dict: the list of FNode in the formula with the corresponding truth value.
            bool: boolean that indicates if there are no more truth assignment to
                extract.

        """
        return WMISolver._plra_rec(formula, True)
>>>>>>> 68caa2b7

    @staticmethod
    def _plra_rec(formula, pos_polarity):
        """This method extract all sub formulas in the formula and returns them as a dictionary.

        Args:
            formula (FNode): The formula to parse.
            pos_polarity (bool): The polarity of the formula.

        Returns:
            dict: the list of FNode in the formula with the corresponding truth value.
            bool: boolean that indicates if there are no more truth assignment to
                extract.

        """
        if formula.is_bool_constant():
            return {}, True
        elif formula.is_theory_relation() or formula.is_symbol(BOOL):
            return {formula: pos_polarity}, True
        elif formula.is_not():
            return WMISolver._plra_rec(formula.arg(0), not pos_polarity)
        elif formula.is_and() and pos_polarity:
            assignments = {}
            fully_simplified = True
            for a in formula.args():
                assignment, rec_fully_simplified = WMISolver._plra_rec(a, True)
                assignments.update(assignment)
                fully_simplified = rec_fully_simplified and fully_simplified
            return assignments, fully_simplified
        elif formula.is_or() and not pos_polarity:
            assignments = {}
            fully_simplified = True
            for a in formula.args():
                assignment, rec_fully_simplified = WMISolver._plra_rec(a, False)
                assignments.update(assignment)
                fully_simplified = rec_fully_simplified and fully_simplified
            return assignments, fully_simplified
        elif formula.is_implies() and not pos_polarity:
            assignments, fully_simplified_left = WMISolver._plra_rec(formula.arg(0), True)
            assignment_right, fully_simplified_right = WMISolver._plra_rec(formula.arg(1), False)
            assignments.update(assignment_right)
            return assignments, fully_simplified_left and fully_simplified_right
        else:
            return {}, False<|MERGE_RESOLUTION|>--- conflicted
+++ resolved
@@ -50,26 +50,18 @@
 
         """
         self.variables = WMIVariables()
-<<<<<<< HEAD
-        self.weights = Weights(w, self.variables)
-=======
         self.normalizer = TermNormalizer()
-        self.weights = Weights(weight)
+        self.weights = Weights(w)
         converterSK = WeightConverterSkeleton(self.variables)
-        self.weights_as_formula_sk = converterSK.convert(weight)
->>>>>>> 68caa2b7
+        self.weights_as_formula_sk = converterSK.convert(w)
         self.chi = chi
-
         self.normalizer = TermNormalizer()
         self.integrator = integrator if integrator is not None else LatteIntegrator()
         self.simplifier = BooleanSimplifier()
 
-<<<<<<< HEAD
 
     def computeWMI(self, phi, domain, cache=-1):
-=======
-    def computeWMI(self, phi, **options):
->>>>>>> 68caa2b7
+
         """Calculates the WMI on a single query.
 
         Args:
@@ -85,67 +77,38 @@
                 different integrators.
 
         """
-<<<<<<< HEAD
+
+        logger.debug(f"Computing WMI (integration domain: {domain})")
+
         # domain of integration
         self.domain = domain
 
-        # conjoin query, support and the skeleton of the weight function
-        formula = And(phi, self.chi, self.weights.weights_as_formula_sk)
-
-        logger.debug(f"Computing WMI (integration domain: {domain})")
-
-        # sorting the different atoms
-        cnf_labels, bool_atoms, lra_atoms = {}, {}, {}
-        for atom in formula.get_atoms():
-            if atom.is_symbol():
-                assert(atom.symbol_type() == BOOL)
-                if self.variables.is_cnf_label(atom):
-                    cnf_labels.add(atom)
-                else:
-                    bool_atoms.add(atom)
-            elif atom.is_theory_relation():
-                lra_atoms.add(atom)
-=======
-        domA = options.get("domA")
-        domX = options.get("domX")
-        cache = options.get("cache", -1)
-
+        # conjoin query and support
         formula = And(phi, self.chi)
 
-        logger.debug("Computing WMI")
-        x = {x for x in get_real_variables(formula)}
-        A = {x for x in get_boolean_variables(formula)}
-
-        # Currently, domX has to be the set of real variables in the
-        # formula, whereas domA can be a superset of the boolean
-        # variables A. The resulting volume is multiplied by 2^|domA - A|.
-        factor = 1
-        logger.debug("A: {}, domA: {}".format(A, domA))
-        if domA is not None:
-            if len(A - domA) > 0:
-                logger.error("Domain of integration mismatch: A - domA = {}".format(A - domA))
-                raise WMIRuntimeException(WMIRuntimeException.DOMAIN_OF_INTEGRATION_MISMATCH, A - domA)
->>>>>>> 68caa2b7
-            else:
-                raise NotImplementedError()
+        # sort the different atoms
+        atoms = get_atoms(formula) | self.weights.get_atoms()
+
+        boolean_variables = {a for a in atoms if a.is_symbol(BOOL)}
+        lra_atoms = {a for a in atoms if a.is_theory_relation()}
+
+        # conjoin the skeleton of the weight function
+        formula = And(formula, self.weights.weights_as_formula_sk)
 
         # number of booleans not assigned in each problem
         n_bool_not_assigned = []
         problems = []
-
-<<<<<<< HEAD
         if len(bool_atoms) == 0:
             # Enumerate partial TA over theory atoms
             for assignments in self._get_allsat(formula, use_ta=True, atoms=lra_atoms):
                 problem = self._create_problem(assignments)
                 problems.append(problem)
                 n_bool_not_assigned.append(0)
-=======
-        volume, n_integrations, n_cached = self._compute_WMI_SAE4WMI(formula, cache)
->>>>>>> 68caa2b7
-
-        else:
-            for boolean_assignments in self._get_allsat(formula, use_ta=True, atoms=bool_atoms):
+
+        else:
+            for boolean_assignments in self._get_allsat(formula, use_ta=True,
+                                                        atoms=bool_atoms):
+
                 atom_assignments = dict(boolean_assignments)
 
                 # simplify the formula
@@ -153,11 +116,14 @@
                     formula, boolean_assignments, atom_assignments
                 )
 
-<<<<<<< HEAD
                 if not fully_simplified:
                     # boolean variables first (discard cnf labels)
-                    residual_atoms = list({a for a in res_formula.get_free_variables() if a.symbol_type() == BOOL and a in bool_atoms}) + \
-                                     list({a for a in res_formula.get_atoms() if a.is_theory_relation()})
+                    # TODO check this
+                    residual_atoms = list({a for a in res_formula.get_free_variables()
+                                           if a.symbol_type() == BOOL
+                                           and a in bool_atoms}) + \
+                                     list({a for a in res_formula.get_atoms()
+                                           if a.is_theory_relation()})
 
                     # may be both on LRA and boolean atoms
                     residual_models = self._get_allsat(
@@ -166,11 +132,6 @@
                     for residual_assignments in residual_models:
                         curr_atom_assignments = dict(atom_assignments)
                         curr_atom_assignments.update(residual_assignments)
-=======
-    @staticmethod
-    def _callback(model, converter, result):
-        """Callback method useful when performing AllSAT on a formula.
->>>>>>> 68caa2b7
 
                         b_not_assigned = bool_atoms - curr_atom_assignments.keys()
 
@@ -193,6 +154,7 @@
 
         return volume, n_integrations
 
+
     def _integrate_batch(self, problems, cache, factors=None):
         """Computes the integral of a batch of problems.
 
@@ -216,11 +178,7 @@
         volume = np.sum(results * factors, axis=-1)
         return volume, cached
 
-<<<<<<< HEAD
-
-
-=======
->>>>>>> 68caa2b7
+
     def _create_problem(self, atom_assignments):
         """Create a tuple containing the problem to integrate.
 
@@ -249,13 +207,9 @@
                 else:
                     raise WMIParsingException(WMIParsingException.MULTIPLE_ASSIGNMENT_SAME_ALIAS)
 
-<<<<<<< HEAD
-        current_weight, cond_assignments = self.weights.weight_from_assignment(atom_assignments)
-=======
+
         current_weight = self.weights.weight_from_assignment(atom_assignments)
-        cond_assignments = None  # TODO: delete this argument from the problem, this was used for the old implementation
->>>>>>> 68caa2b7
-        return atom_assignments, current_weight, aliases, cond_assignments
+        return atom_assignments, current_weight, aliases
 
     def _parse_alias(self, equality):
         """Takes an equality and parses it.
@@ -284,13 +238,9 @@
             )
         return alias, expr
 
-<<<<<<< HEAD
-
 
     def _get_allsat(self, formula, use_ta=False, atoms=None):
-=======
-    def _get_allsat(self, formula, use_ta=False, atoms=None, options=None):
->>>>>>> 68caa2b7
+
         """
         Gets the list of assignments that satisfy the formula.
 
@@ -396,164 +346,8 @@
                     else:
                         expressions.append(Not(k))
             f_next = And([f_next] + expressions)
-<<<<<<< HEAD
         return fully_simplified, f_next
 
-=======
-        return over, f_next
-
-    def _compute_WMI_SAE4WMI(self, formula, cache):
-        """Computes WMI using the Predicate Abstraction (PA) algorithm using Structure
-            Awareness and Skeleton.
-
-        Args:
-            formula (FNode): The formula on which to compute WMI.
-            cache (int): The cache level to use.
-
-        Returns:
-            real or np.ndarray(real): The final volume of the integral computed by summing up all the integrals' results.
-                If a list of integrators is provided, then a numpy array of results is returned, one for each integrator.
-            int or np.ndarray(int): The number of problems that have been computed. If a list of integrators is provided,
-                then a numpy array of results is returned, one for each integrator.
-            int or np.ndarray(int): The number of problems that have been retrieved from the cache. If a list of integrators
-                is provided, then a numpy array of results is returned, one for each integrator.
-
-        """
-
-        problems = []
-
-        atoms = get_atoms(formula) | self.weights.get_atoms()
-
-        boolean_variables = {a for a in atoms if a.is_symbol(BOOL)}
-        lra_atoms = {a for a in atoms if a.is_theory_relation()}
-        # Add the skeleton encoding to the support
-        formula = And(formula, self.weights_as_formula_sk)
-
-        # number of booleans not assigned in each problem
-        n_bool_not_assigned = []
-
-        if len(boolean_variables) == 0:
-            # Enumerate partial TA over theory atoms
-            for assignments in self._get_allsat(formula, use_ta=True, atoms=lra_atoms):
-                problem = self._create_problem(assignments)
-                problems.append(problem)
-                n_bool_not_assigned.append(0)
-
-        else:
-            boolean_models = self._get_allsat(
-                formula, use_ta=True, atoms=boolean_variables,
-            )
-
-            for boolean_assignments in boolean_models:
-                atom_assignments = dict(boolean_assignments)
-
-                # simplify the formula
-                over, res_formula = self._simplify_formula(
-                    formula, boolean_assignments, atom_assignments
-                )
-
-                if not over:
-                    # boolean variables first (discard cnf labels)
-                    residual_atoms = list(get_boolean_variables(res_formula).intersection(boolean_variables)) + \
-                                     list(get_lra_atoms(res_formula))
-
-                    # may be both on LRA and boolean atoms
-                    residual_models = self._get_allsat(
-                        res_formula, use_ta=True, atoms=residual_atoms
-                    )
-                    for residual_assignments in residual_models:
-                        curr_atom_assignments = dict(atom_assignments)
-                        curr_atom_assignments.update(residual_assignments)
-
-                        b_not_assigned = boolean_variables - curr_atom_assignments.keys()
-
-                        problem = self._create_problem(curr_atom_assignments)
-                        problems.append(problem)
-                        n_bool_not_assigned.append(len(b_not_assigned))
-                else:
-                    b_not_assigned = boolean_variables - boolean_assignments.keys()
-
-                    problem = self._create_problem(atom_assignments)
-                    problems.append(problem)
-                    n_bool_not_assigned.append(len(b_not_assigned))
-
-        # multiply each volume by 2^(|A| - |mu^A|)
-        factors = [2 ** i for i in n_bool_not_assigned]
-        volume, cached = self._integrate_batch(problems, cache, factors)
-        return volume, len(problems) - cached, cached
-
-    def label_formula(self, formula, atoms_to_label):
-        """Labels every atom in the input with a new fresh WMI variable.
-
-        Args:
-            formula (FNode): The formula containing the atoms.
-            atoms_to_label (list): The list of atoms to assign a new label.
-
-        Returns:
-            labelled_formula (FNode): The formula with the labels in it and their
-                respective atoms.
-            pa_vars (set): The list of all the atoms_to_label (as labels).
-            labels (dict): The list of the labels and correspondent atom assigned to it.
-
-        """
-        expressions = []
-        labels = {}
-        pa_vars = set()
-        j = 0
-        for a in atoms_to_label:
-            if a.is_theory_relation():
-                label_a = self.variables.new_wmi_label(j)
-                j += 1
-                expressions.append(Iff(label_a, a))
-                labels[label_a] = a
-                pa_vars.add(label_a)
-            else:
-                pa_vars.add(a)
-
-        labelled_formula = And([formula] + expressions)
-
-        return labelled_formula, pa_vars, labels
-
-    @staticmethod
-    def _get_assignments(literals):
-        """Retrieve the assignments (formula: truth value) from a list of literals
-            (positive or negative).
-
-        Args:
-            literals (list): The list of the literals.
-
-        Returns:
-            assignments (dict): The list of atoms and corresponding truth value.
-
-        """
-        assignments = {}
-        for literal in literals:
-            if literal.is_not():
-                value = False
-                atom = literal.arg(0)
-            else:
-                value = True
-                atom = literal
-            assert atom.is_theory_relation or (atom.is_symbol() and atom.get_type() == BOOL)
-            assignments[atom] = value
-
-        return assignments
-
-    @staticmethod
-    def _parse_lra_formula(formula):
-        """Wrapper for _plra_rec.
-
-        Args:
-            formula (FNode): The formula to parse.
-
-        Returns:
-            dict: the list of FNode in the formula with the corresponding truth value.
-            bool: boolean that indicates if there are no more truth assignment to
-                extract.
-
-        """
-        return WMISolver._plra_rec(formula, True)
->>>>>>> 68caa2b7
 
     @staticmethod
     def _plra_rec(formula, pos_polarity):
