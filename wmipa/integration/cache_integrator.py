import re
import shutil
import time
from abc import abstractmethod
from fractions import Fraction
from multiprocessing import Manager, Pool
from subprocess import call
from tempfile import NamedTemporaryFile

from pysmt.shortcuts import LE, LT

from wmipa.integration.integrator import Integrator
from wmipa.integration.polytope import Polynomial
from wmipa.wmiexception import WMIRuntimeException


class CacheIntegrator(Integrator):
    """This class handles the integration of polynomials over (convex)
    polytopes, using caching and parallel computation.

    It currently implements two levels of caching (-1, 0):

     - Level -1:
        no caching
     - Level 0:
        * the problem key is defined as the tuple (polytope, integrand).
        * duplicates are recognized before the integrator is called.

    Attributes:

        n_threads (int): The number of threads to use when integrating
            a batch of problems.
    
        stub_integrate (bool): If True, the values will not be
            computed (0 is returned) hashTable (ConcurrentHashTable):
            The concurrent hash table used for caching.
    
        parallel_runtime (float): Integration runtime.
    
        sequential_runtime (float): Runtime without parallelization.

    """

    DEF_N_THREADS = 7

    def __init__(self, n_threads=DEF_N_THREADS, stub_integrate=False):
        """Default constructor.

        Args:
            n_threads: Defines the number of threads to use.
            stub_integrate: If True the integrals will not be computed

        """

        self.n_threads = n_threads
        self.stub_integrate = stub_integrate
        self.hashTable = ConcurrentHashTable()
        self.parallel_runtime = 0.0
        self.sequential_runtime = 0.0

    def _integrate_with_cache(self, integrand, polytope, key, cache):
        value = self.hashTable.get(key)
        if value is not None:
            return value, True
        value = self._compute_integral(integrand, polytope)
        if cache:
            self.hashTable.set(key, value)
        return value, False

    @abstractmethod
    def _compute_integral(self, integral, polytope) -> float:
        raise NotImplementedError() # implement this in the concrete subclass

    @staticmethod
    def _compute_key(polytope, integrand):
        variables = list(integrand.variables.union(polytope.variables))
        polytope_key = ConcurrentHashTable._polytope_key(polytope, variables)
        integrand_key = ConcurrentHashTable._integrand_key(integrand, variables)
        return (polytope_key, integrand_key)


    def integrate_batch(self, integrals, cache, *args, **kwargs):
        """Integrates a list of (polytope, integrand)

        Args:
            integrals (list(Polytope, Integrand)).

        Returns:
            list(real): The list of integrals.
            int: The number of cache hits.

        """
        start_time = time.time()
        EMPTY = -1

        integrals_to_integrate = {}
        problem_id = []
        cached = 0
        for index, (polytope, integrand) in enumerate(integrals):
            key = CacheIntegrator._compute_key(polytope, integrand)
            if polytope is not None and not polytope.is_empty():
                # cache >= 1 recognize duplicates before calling the integrator
                pid = key if cache >= 1 else index
                if pid not in integrals_to_integrate:
                    problem = (
                        len(integrals_to_integrate),
                        integrand,
                        polytope,
                        key,
                        cache >= 0,  # store the results in a hash table if cache >= 0
                    )
                    integrals_to_integrate[pid] = problem
                else:
                    # duplicate found
                    cached += 1
                problem_id.append(integrals_to_integrate[pid][0])
            else:
                problem_id.append(EMPTY)

        setup_time = time.time() - start_time
        start_time = time.time()
        integrals_to_integrate = integrals_to_integrate.values()
        assert len(problem_id) == len(integrals)
        # Handle multithreading
        pool = Pool(self.n_threads)
        results = pool.map(self._integrate_wrapper, integrals_to_integrate)
        pool.close()
        pool.join()
        values = [0.0 if pid == EMPTY else results[pid][0] for pid in problem_id]
        cached += sum([(pid == EMPTY) or results[pid][1] for pid in problem_id])

<<<<<<< HEAD
        self.sequential_runtime += setup_time + sum([results[pid][2] for pid in problem_id])
        self.parallel_runtime += setup_time + time.time() - start_time
=======
        self.sequential_integration_time += setup_time + sum([0 if pid == EMPTY else results[pid][2] for pid in problem_id])
        self.parallel_integration_time += setup_time + time.time() - start_time
>>>>>>> dd0600c5

        return values, cached


    def _integrate_wrapper(self, integral):
        """A wrapper to handle multithreading."""
        _, integrand, polytope, key, cache = integral
        start_time = time.time()
        value, cached = self._integrate_with_cache(integrand, polytope, key, cache)
        total_time = time.time() - start_time
        return value, cached, total_time


    def integrate(self, polytope, integrand, cache):
        """Integrates a single (polytope, integrand)

        Args:
            polytope (Polytope): A polytope (H-representation).
            integrand (Integrand): The integrand function.

        Returns:
            real: The integration result.
            bool: Was the result in cache?.

        """
        start_time = time.time()
        key = CacheIntegrator._compute_key(polytope, integrand)
        if polytope is None or polytope.is_empty():
            return 0.0, False
        value, cached = self._integrate_with_cache(integrand, polytope, key, cache)
        runtime = time.time() - start_time
        self.sequential_runtime += runtime
        self.parallel_runtime += runtime
        return value, cached


class ConcurrentHashTable:
    def __init__(self):
        manager = Manager()
        self.table = manager.dict()

    def get(self, key):
        try:
            return self.table.get(key)
        except TypeError as ex:
            print("ConcurrentHashTable error:\n", ex)
            return self.get(key)

    def set(self, key, value):
        self.table[key] = value

    @staticmethod
    def _polytope_key(polytope, variables):
        polytope_key = []
        for index, bound in enumerate(polytope.bounds):
            bound_key = []
            for var in variables:
                if var in bound.coefficients:
                    bound_key.append(bound.coefficients[var])
                else:
                    bound_key.append(0)
            bound_key.append(bound.constant)
            polytope_key.append(tuple(bound_key))
        polytope_key = tuple(sorted(polytope_key))
        return polytope_key

    @staticmethod
    def _integrand_key(integrand, variables):
        if not isinstance(integrand, Polynomial):
            return integrand
        integrand_key = []
        monomials = integrand.monomials
        for mon in monomials:
            mon_key = [float(mon.coefficient)]
            for var in variables:
                if var in mon.exponents:
                    mon_key.append(float(mon.exponents[var]))
                else:
                    mon_key.append(0)
            integrand_key.append(tuple(mon_key))
        integrand_key = tuple(sorted(integrand_key))
        return integrand_key<|MERGE_RESOLUTION|>--- conflicted
+++ resolved
@@ -30,13 +30,13 @@
 
         n_threads (int): The number of threads to use when integrating
             a batch of problems.
-    
+
         stub_integrate (bool): If True, the values will not be
             computed (0 is returned) hashTable (ConcurrentHashTable):
             The concurrent hash table used for caching.
-    
+
         parallel_runtime (float): Integration runtime.
-    
+
         sequential_runtime (float): Runtime without parallelization.
 
     """
@@ -129,13 +129,8 @@
         values = [0.0 if pid == EMPTY else results[pid][0] for pid in problem_id]
         cached += sum([(pid == EMPTY) or results[pid][1] for pid in problem_id])
 
-<<<<<<< HEAD
-        self.sequential_runtime += setup_time + sum([results[pid][2] for pid in problem_id])
+        self.sequential_runtime += setup_time + sum([0 if pid == EMPTY else results[pid][2] for pid in problem_id])
         self.parallel_runtime += setup_time + time.time() - start_time
-=======
-        self.sequential_integration_time += setup_time + sum([0 if pid == EMPTY else results[pid][2] for pid in problem_id])
-        self.parallel_integration_time += setup_time + time.time() - start_time
->>>>>>> dd0600c5
 
         return values, cached
 
