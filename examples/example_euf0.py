from pysmt.shortcuts import GE, LE, And, Bool, Ite, Real, Symbol
<<<<<<< HEAD
from pysmt.typing import REAL, BOOL
=======
from pysmt.typing import REAL

>>>>>>> ca82c17c
from wmipa import WMI

# variables definition
x = Symbol("x", REAL)
y = Symbol("y", REAL)

# fmt: off
phi = Bool(True)

# fmt: off
chi = And(
    GE(x, Real(0)),
    LE(x, Real(2)),
    GE(y, Real(0)),
    LE(y, Real(3)),
)

w = Ite(x >= 1,
        Ite(y >= 1,
            x*y,
            2*(x*y)
            ),
        Ite(y >= 2,
            3*(x*y),
            4*(x*y)
            ),
        )
# fmt: on

print("Formula:", phi.serialize())

print("Weight function:", w.serialize())
print("Support:", chi.serialize())


print()
for mode in [WMI.MODE_ALLSMT, WMI.MODE_PA, WMI.MODE_SA_PA, WMI.MODE_SA_PA_SK]:
    wmi = WMI(chi, w)
    result, n_integrations = wmi.computeWMI(phi, mode=mode)
<<<<<<< HEAD
    print("WMI with mode {} \t result = {}, \t # integrations = {}".format(mode, result, n_integrations))
=======
    print(
        "WMI with mode {} \t result = {}, \t # integrations = {}".format(
            mode, result, n_integrations
        )
    )
>>>>>>> ca82c17c
<|MERGE_RESOLUTION|>--- conflicted
+++ resolved
@@ -1,10 +1,6 @@
 from pysmt.shortcuts import GE, LE, And, Bool, Ite, Real, Symbol
-<<<<<<< HEAD
-from pysmt.typing import REAL, BOOL
-=======
 from pysmt.typing import REAL
 
->>>>>>> ca82c17c
 from wmipa import WMI
 
 # variables definition
@@ -14,7 +10,6 @@
 # fmt: off
 phi = Bool(True)
 
-# fmt: off
 chi = And(
     GE(x, Real(0)),
     LE(x, Real(2)),
@@ -44,12 +39,8 @@
 for mode in [WMI.MODE_ALLSMT, WMI.MODE_PA, WMI.MODE_SA_PA, WMI.MODE_SA_PA_SK]:
     wmi = WMI(chi, w)
     result, n_integrations = wmi.computeWMI(phi, mode=mode)
-<<<<<<< HEAD
-    print("WMI with mode {} \t result = {}, \t # integrations = {}".format(mode, result, n_integrations))
-=======
     print(
         "WMI with mode {} \t result = {}, \t # integrations = {}".format(
             mode, result, n_integrations
         )
-    )
->>>>>>> ca82c17c
+    )