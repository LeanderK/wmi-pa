--- conflicted
+++ resolved
@@ -1,10 +1,6 @@
 from pysmt.shortcuts import GE, LE, And, Bool, Ite, Real, Symbol
-<<<<<<< HEAD
-from pysmt.typing import REAL, BOOL
-=======
 from pysmt.typing import REAL
 
->>>>>>> ca82c17c
 from wmipa import WMI
 
 # variables definition
@@ -31,18 +27,9 @@
             4*(x*y)
             ),
         )
-<<<<<<< HEAD
-# fmt: off
-
-print("Formula:", phi.serialize())
-
-print("Weight function:", w.serialize())
-print("Support:", chi.serialize())
-=======
 # fmt: on
 
 print("Formula:", phi.serialize())
->>>>>>> ca82c17c
 
 print("Weight function:", w.serialize())
 print("Support:", chi.serialize())
