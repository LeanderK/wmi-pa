--- conflicted
+++ resolved
@@ -1,7 +1,3 @@
-<<<<<<< HEAD
-from pysmt.shortcuts import GE, LE, And, Bool, Iff, Ite, Real, Symbol, Times, Implies, Or
-from pysmt.typing import REAL, BOOL
-=======
 """
 This example corresponds to Ex.3 in the paper.
 
@@ -23,7 +19,6 @@
 )
 from pysmt.typing import BOOL, REAL
 
->>>>>>> ca82c17c
 from wmipa import WMI
 
 # variables definition
@@ -40,24 +35,12 @@
 w = Ite(a, x, Times(Real(2), x))
 
 
-<<<<<<< HEAD
-# fmt: off
-chi = And(
-    Or(a, b, c),
-    GE(x, Real(-5)),
-    LE(x, Real(5)),
-    Implies(a, GE(x, Real(0))),
-    Implies(b, GE(x, Real(2))),
-    Implies(c, LE(x, Real(3))),
-)
-=======
 chi = And(Or(a, b, c),
           GE(x, Real(-5)), LE(x, Real(5)),
           Implies(a, GE(x, Real(0))),
           Implies(b, GE(x, Real(2))),
           Or(Not(c), LE(x, Real(3))))
 # Implies(c, LE(x, Real(3))))
->>>>>>> ca82c17c
 # fmt: on
 
 print("Weight function:", w.serialize())
@@ -70,12 +53,8 @@
         wmi = WMI(chi, w)
         result, n_integrations = wmi.computeWMI(phi, mode=mode)
         print("Query: {}".format(phi.serialize()))
-<<<<<<< HEAD
-        print("WMI with mode {} \t result = {}, \t # integrations = {}".format(mode, result, n_integrations))
-=======
         print(
             "WMI with mode {} \t result = {}, \t # integrations = {}".format(
                 mode, result, n_integrations
             )
-        )
->>>>>>> ca82c17c
+        )