<<<<<<< HEAD
"""
=======
"""This example corresponds to the motivating example in the IJCAI poster.
It shows a simple case in which WMI-AllSMT performs more integrations
than necessary.

>>>>>>> ca82c17c
Intuitively, two mutually exclusive cases are encoded:

1) W(x,y) = x + y, x in [0,2], y in [0,2]
2) W(x,y) = 2y, x in [1,3], y in [0,2]


"""

from pysmt.shortcuts import LE, And, Bool, Implies, Ite, Not, Plus, Real, Symbol, Times
from pysmt.typing import REAL

from wmipa import WMI

# variables definition
x = Symbol("x", REAL)
y = Symbol("y", REAL)

# formula definition
<<<<<<< HEAD
phi = And(
    Implies(LE(y, Real(1)), And(LE(Real(0), x), LE(x, Real(2)))),
    Implies(Not(LE(y, Real(1))), And(LE(Real(1), x), LE(x, Real(3)))),
    LE(Real(0), y),
    LE(y, Real(2)),
)

print("Formula:", phi.serialize())

=======
# fmt: off
phi = And(Implies(LE(y, Real(1)), And(LE(Real(0), x), LE(x, Real(2)))),
          Implies(Not(LE(y, Real(1))), And(LE(Real(1), x), LE(x, Real(3)))),
          LE(Real(0), y), LE(y, Real(2)))

>>>>>>> ca82c17c
# weight function definition
w = Ite(LE(y, Real(1)), Plus(x, y), Times(Real(2), y))

chi = Bool(True)
# fmt: on

<<<<<<< HEAD
=======
print("Formula:", phi.serialize())
>>>>>>> ca82c17c
print("Weight function:", w.serialize())
print("Support:", chi.serialize())

print()
for mode in [WMI.MODE_ALLSMT, WMI.MODE_PA, WMI.MODE_SA_PA, WMI.MODE_SA_PA_SK]:
    wmi = WMI(chi, w)
    result, n_integrations = wmi.computeWMI(phi, mode=mode)
<<<<<<< HEAD
    print("WMI with mode {} \t result = {}, \t # integrations = {}".format(mode, result, n_integrations))
=======
    print(
        "WMI with mode {} \t result = {}, \t # integrations = {}".format(
            mode, result, n_integrations
        )
    )
>>>>>>> ca82c17c
<|MERGE_RESOLUTION|>--- conflicted
+++ resolved
@@ -1,11 +1,7 @@
-<<<<<<< HEAD
-"""
-=======
 """This example corresponds to the motivating example in the IJCAI poster.
 It shows a simple case in which WMI-AllSMT performs more integrations
 than necessary.
 
->>>>>>> ca82c17c
 Intuitively, two mutually exclusive cases are encoded:
 
 1) W(x,y) = x + y, x in [0,2], y in [0,2]
@@ -24,33 +20,20 @@
 y = Symbol("y", REAL)
 
 # formula definition
-<<<<<<< HEAD
-phi = And(
-    Implies(LE(y, Real(1)), And(LE(Real(0), x), LE(x, Real(2)))),
-    Implies(Not(LE(y, Real(1))), And(LE(Real(1), x), LE(x, Real(3)))),
-    LE(Real(0), y),
-    LE(y, Real(2)),
-)
-
-print("Formula:", phi.serialize())
-
-=======
 # fmt: off
 phi = And(Implies(LE(y, Real(1)), And(LE(Real(0), x), LE(x, Real(2)))),
           Implies(Not(LE(y, Real(1))), And(LE(Real(1), x), LE(x, Real(3)))),
           LE(Real(0), y), LE(y, Real(2)))
 
->>>>>>> ca82c17c
 # weight function definition
-w = Ite(LE(y, Real(1)), Plus(x, y), Times(Real(2), y))
+w = Ite(LE(y, Real(1)),
+        Plus(x, y),
+        Times(Real(2), y))
 
 chi = Bool(True)
 # fmt: on
 
-<<<<<<< HEAD
-=======
 print("Formula:", phi.serialize())
->>>>>>> ca82c17c
 print("Weight function:", w.serialize())
 print("Support:", chi.serialize())
 
@@ -58,12 +41,8 @@
 for mode in [WMI.MODE_ALLSMT, WMI.MODE_PA, WMI.MODE_SA_PA, WMI.MODE_SA_PA_SK]:
     wmi = WMI(chi, w)
     result, n_integrations = wmi.computeWMI(phi, mode=mode)
-<<<<<<< HEAD
-    print("WMI with mode {} \t result = {}, \t # integrations = {}".format(mode, result, n_integrations))
-=======
     print(
         "WMI with mode {} \t result = {}, \t # integrations = {}".format(
             mode, result, n_integrations
         )
-    )
->>>>>>> ca82c17c
+    )