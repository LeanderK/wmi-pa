--- conflicted
+++ resolved
@@ -1,6 +1,3 @@
-<<<<<<< HEAD
-from pysmt.shortcuts import GE, LE, LT, And, Bool, Iff, Ite, Plus, Pow, Real, Symbol, Times
-=======
 """
 This example corresponds to Ex.4 in the paper.
 
@@ -20,7 +17,6 @@
     Symbol,
     Times,
 )
->>>>>>> ca82c17c
 from pysmt.typing import BOOL, REAL
 
 from wmipa import WMI
@@ -33,11 +29,6 @@
 # formula definition
 phi = Bool(True)
 
-<<<<<<< HEAD
-print("Formula:", phi.serialize())
-
-=======
->>>>>>> ca82c17c
 # weight function definition
 # fmt: off
 w = Plus(Ite(GE(x1, Real(0)),
@@ -50,14 +41,9 @@
 chi = And(LE(Real(-1), x1), LT(x1, Real(1)),
           LE(Real(-1), x2), LT(x2, Real(1)),
           Iff(a, GE(x2, Real(0))))
-<<<<<<< HEAD
-# fmt: off
-
-=======
 # fmt: on
 
 print("Formula:", phi.serialize())
->>>>>>> ca82c17c
 print("Weight function:", w.serialize())
 print("Support:", chi.serialize())
 
