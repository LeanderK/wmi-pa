--- conflicted
+++ resolved
@@ -1,7 +1,3 @@
-<<<<<<< HEAD
-from pysmt.shortcuts import GE, LE, And, Bool, Iff, Ite, Real, Symbol, Times, LT
-from pysmt.typing import REAL, BOOL
-=======
 """
 This example corresponds to Ex.4 in the paper.
 
@@ -10,7 +6,6 @@
 from pysmt.shortcuts import GE, LE, LT, And, Bool, Iff, Ite, Real, Symbol, Times
 from pysmt.typing import BOOL, REAL
 
->>>>>>> ca82c17c
 from wmipa import WMI
 
 # variables definition
@@ -29,7 +24,6 @@
 print("Formula:", phi.serialize())
 
 # weight function definition
-# fmt: off
 w = Ite(a,
         Times(
             Ite(b,
@@ -52,17 +46,11 @@
                 )
         )
         )
-# fmt: on
 
-
-<<<<<<< HEAD
-chi = And(LE(Real(0), x1), LT(x1, Real(1)), LE(Real(0), x2), LT(x2, Real(2)), Iff(a, GE(x2, Real(1))))
-=======
 chi = And(LE(Real(0), x1), LT(x1, Real(1)),
           LE(Real(0), x2), LT(x2, Real(2)),
           Iff(a, GE(x2, Real(1))))
 # fmt: on
->>>>>>> ca82c17c
 
 print("Weight function:", w.serialize())
 print("Support:", chi.serialize())
@@ -71,12 +59,8 @@
 for mode in [WMI.MODE_ALLSMT, WMI.MODE_PA, WMI.MODE_SA_PA, WMI.MODE_SA_PA_SK]:
     wmi = WMI(chi, w)
     result, n_integrations = wmi.computeWMI(phi, mode=mode)
-<<<<<<< HEAD
-    print("WMI with mode {} \t result = {}, \t # integrations = {}".format(mode, result, n_integrations))
-=======
     print(
         "WMI with mode {} \t result = {}, \t # integrations = {}".format(
             mode, result, n_integrations
         )
-    )
->>>>>>> ca82c17c
+    )