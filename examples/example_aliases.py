<<<<<<< HEAD
from pysmt.shortcuts import GE, LE, And, Bool, Plus, Real, Symbol, Equals
from pysmt.typing import REAL
=======
from pysmt.shortcuts import GE, LE, And, Bool, Equals, Plus, Real, Symbol
from pysmt.typing import REAL

>>>>>>> ca82c17c
from wmipa import WMI

# variables definition
x = Symbol("x", REAL)
y = Symbol("y", REAL)

# ---- chi correct (6.0) ----
# fmt: off
chi = And(
    GE(x, Real(0)),
    Equals(y, Plus(x, Real(-2))),
    LE(y, Real(4))
)
# fmt: on

# ---- chi incorrect (0.0) ----
# chi = And(
#     GE(x, Real(0)),
#     LE(y, Plus(x, Real(-2))),
#     GE(y, Plus(x, Real(-2))),
#     LE(y, Real(4))
# )

# ---- chi error -----
# chi = And(
#     GE(x, Real(0)),
#     Equals(Times(Real(1), y), Plus(x, Real(-2))),
#     LE(y, Real(4))
# )

# fmt: on

w = y

wmi = WMI(chi, w)

phi = Bool(True)

print("Formula:", phi.serialize())
<<<<<<< HEAD

print("Weight function:", w.serialize())
# print("Support:", chi.serialize())

wmi = WMI(chi, w)
=======
print("Weight function:", w.serialize())
print("Support:", chi.serialize())
>>>>>>> ca82c17c

print()
for mode in [WMI.MODE_ALLSMT, WMI.MODE_PA, WMI.MODE_SA_PA, WMI.MODE_SA_PA_SK]:
    wmi = WMI(chi, w)
    result, n_integrations = wmi.computeWMI(phi, mode=mode)
<<<<<<< HEAD
    print("WMI with mode {} \t result = {}, \t # integrations = {}".format(mode, result, n_integrations))
=======
    print(
        "WMI with mode {} \t result = {}, \t # integrations = {}".format(
            mode, result, n_integrations
        )
    )
>>>>>>> ca82c17c
<|MERGE_RESOLUTION|>--- conflicted
+++ resolved
@@ -1,11 +1,6 @@
-<<<<<<< HEAD
-from pysmt.shortcuts import GE, LE, And, Bool, Plus, Real, Symbol, Equals
-from pysmt.typing import REAL
-=======
 from pysmt.shortcuts import GE, LE, And, Bool, Equals, Plus, Real, Symbol
 from pysmt.typing import REAL
 
->>>>>>> ca82c17c
 from wmipa import WMI
 
 # variables definition
@@ -19,7 +14,6 @@
     Equals(y, Plus(x, Real(-2))),
     LE(y, Real(4))
 )
-# fmt: on
 
 # ---- chi incorrect (0.0) ----
 # chi = And(
@@ -45,27 +39,15 @@
 phi = Bool(True)
 
 print("Formula:", phi.serialize())
-<<<<<<< HEAD
-
-print("Weight function:", w.serialize())
-# print("Support:", chi.serialize())
-
-wmi = WMI(chi, w)
-=======
 print("Weight function:", w.serialize())
 print("Support:", chi.serialize())
->>>>>>> ca82c17c
 
 print()
 for mode in [WMI.MODE_ALLSMT, WMI.MODE_PA, WMI.MODE_SA_PA, WMI.MODE_SA_PA_SK]:
     wmi = WMI(chi, w)
     result, n_integrations = wmi.computeWMI(phi, mode=mode)
-<<<<<<< HEAD
-    print("WMI with mode {} \t result = {}, \t # integrations = {}".format(mode, result, n_integrations))
-=======
     print(
         "WMI with mode {} \t result = {}, \t # integrations = {}".format(
             mode, result, n_integrations
         )
-    )
->>>>>>> ca82c17c
+    )