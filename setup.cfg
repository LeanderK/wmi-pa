[aliases]
test=pytest

[metadata]
description-file = README.md

[flake8]
<<<<<<< HEAD
max-line-length = 120
=======
max-line-length = 88
>>>>>>> ca82c17c
extend-ignore = E203
<|MERGE_RESOLUTION|>--- conflicted
+++ resolved
@@ -5,9 +5,5 @@
 description-file = README.md
 
 [flake8]
-<<<<<<< HEAD
-max-line-length = 120
-=======
 max-line-length = 88
->>>>>>> ca82c17c
 extend-ignore = E203
