--- conflicted
+++ resolved
@@ -1,16 +1,8 @@
-<<<<<<< HEAD
-# sa-wmi-pa
-=======
 # SA-WMI-PA-SK
->>>>>>> e9ad230a
 [![Build Status](https://travis-ci.org/unitn-sml/wmi-pa.svg?branch=master)](https://travis-ci.org/unitn-sml/wmi-pa)
 
 Python 3 implementation of the methods presented in:
 
-  [SMT-based Weighted Model Integration with Structure Awareness](https://arxiv.org/abs/2206.13856)
-  Giuseppe Spallitta, Gabriele Masina, Paolo Morettin, Andrea Passerini, Roberto Sebastiani,
-  in Proceedings of UAI 2022
-  
   [Efficient WMI via SMT-Based Predicate Abstraction](https://www.ijcai.org/proceedings/2017/100)  
   Paolo Morettin, Andrea Passerini, Roberto Sebastiani,  
   in Proceedings of IJCAI 2017
